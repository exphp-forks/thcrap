/**
  * Touhou Community Reliant Automatic Patcher
  * Cheap command-line patch stack configuration tool
  */

#pragma once

<<<<<<< HEAD
=======
// Yes, I know this is the wrong way, but wineconsole...
extern int wine_flag;

>>>>>>> 1d9a51d1
/// Patch selection format: ["repo_id", "patch_id"]

// Builds a new patch object with an archive directory from a patch selection.
json_t* patch_build(const json_t *sel);

// Bootstraps the patch selection [sel] by building a patch object, downloading
// patch.js from [repo_servers], and storing it inside the returned object.
json_t* patch_bootstrap(const json_t *sel, json_t *repo_servers);

// Returns an array of patch selections. The engine's run configuration will
// contain all selected patches in a fully initialized state.
json_t* SelectPatchStack(json_t *repo_list);

json_t* SearchForGames(const char *dir, json_t *games_in);

// Shows a file write error and asks the user if they want to continue
int file_write_error(const char *fn);

int Ask(const char *question);
char* console_read(char *str, int n);
void cls(SHORT y);
void pause(void);

HRESULT CreateLink(
	const char *link_fn, const char *target_cmd, const char *target_args,
	const char *work_path, const char *icon_fn
);

json_t* ConfigureLocateGames(const char *games_js_path);<|MERGE_RESOLUTION|>--- conflicted
+++ resolved
@@ -5,12 +5,9 @@
 
 #pragma once
 
-<<<<<<< HEAD
-=======
 // Yes, I know this is the wrong way, but wineconsole...
 extern int wine_flag;
 
->>>>>>> 1d9a51d1
 /// Patch selection format: ["repo_id", "patch_id"]
 
 // Builds a new patch object with an archive directory from a patch selection.
