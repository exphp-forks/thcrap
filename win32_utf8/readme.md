--- conflicted
+++ resolved
@@ -5,10 +5,7 @@
 
 Cette biliothèque a évolué selon les besoins de [Touhou Community Reliant Automatic Patcher] (https://github.com/nmlgc/thcrap) Pour hacker les fonctionalités Unicode pour les API Win32 dans les jeux utilisant des fonctions ANSI
 
-<<<<<<< HEAD
 En incluant `win32_utf8.h` et en le liant à cette bibliotheque, vous obtenez directement une compatibilité dans les appliquations utilisant les APIs natives de Win32, et cela normalement sans avoir à modifier le code existant qui utilise des chaines de caractères.
-=======
-By simply including `win32_utf8.h` and linking to this library, you automatically have Unicode compatibility in applications using the native Win32 APIs, usually without requiring changes to existing code using char strings.
 
 ### Extended functionality ###
 
@@ -21,5 +18,4 @@
 
 ###### shlwapi.dll ######
 
-* `PathRemoveFileSpecU()` correctly works as intended for paths containing forward slashes
->>>>>>> 80605dc4
+* `PathRemoveFileSpecU()` correctly works as intended for paths containing forward slashes