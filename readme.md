--- conflicted
+++ resolved
@@ -46,13 +46,9 @@
 
 * [Jansson] (http://www.digip.org/jansson/) est nécessaire pour tout les modules sauf `win32_utf8`. Compilez le à partir de la [dernière source] (https://github.com/akheron/jansson), et ensuite ajoutez ses includes et dossiers de bibliothèques à chaque projet.
 
-<<<<<<< HEAD
-* [libpng] (http://www.libpng.org/pub/png/libpng.html) **(>= 1.6.0)** est également requis par `thcrap_tsa` pour le patching d'images.
-=======
-* [libpng] (http://www.libpng.org/pub/png/libpng.html) **(>= 1.6.0)** is required by `thcrap_tsa` for image patching.
+* [libpng] (http://www.libpng.org/pub/png/libpng.html) **(>= 1.6.0)** est requis par `thcrap_tsa` pour le patching d'images.
 
 * [zlib] (http://zlib.net/) is required by `thcrap_update` for CRC32 verification. It's required by `libpng` anyway, though.
->>>>>>> 80605dc4
 
 ### Licence ###
 
