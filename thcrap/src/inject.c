--- conflicted
+++ resolved
@@ -81,8 +81,8 @@
 int Inject(HANDLE hProcess, const char *dll_dir, const char *dll_name, const char *func_name, const void *param, const size_t param_size)
 {
 	// String constants
-	const char *injectError1Format = "Could not load the dll: %s";
-	const char *injectError2Format = "Could not load the function: %s";
+	const char *injectError1Format = "Impossible de charger le DLL: %s";
+	const char *injectError2Format = "Impossible de charger la fonction: %s";
 
 //------------------------------------------//
 // Function variables.                      //
@@ -153,12 +153,6 @@
 // you can upgrade the functions or ignore them
 
 	// Build error messages
-<<<<<<< HEAD
-	wcscpy(injectError1, L"Impossible de charger le DLL: ");
-	wcscat(injectError1, dll_name);
-	sprintf(injectError2A, "Impossible de charger la fonction: %s", func_name);
-	StringToUTF16(injectError2, injectError2A, MAX_PATH + 1);
-=======
 	sprintf(injectError1, injectError1Format, dll_name);
 	sprintf(injectError2, injectError2Format, func_name);
 	
@@ -166,7 +160,6 @@
 		strlen(dll_dir) + 1 + strlen(dll_name) + 1 + strlen(func_name) + 1 +
 		param_size + strlen(injectError1) + 1 + strlen(injectError2) + 1
 	) * sizeof(wchar_t);
->>>>>>> 80605dc4
 
 	// Create the workspace
 	workspace = (LPBYTE)HeapAlloc(GetProcessHeap(), HEAP_ZERO_MEMORY, workspaceSize);
