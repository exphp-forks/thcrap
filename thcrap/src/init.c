--- conflicted
+++ resolved
@@ -237,12 +237,7 @@
 	dialog_patch(hProc);
 	strings_patch(hProc);
 	
-<<<<<<< HEAD
-	GetModuleFileName(NULL, exe_fn, MAX_PATH * 4);
 	log_printf("Nom du fichier EXE: %s\n", exe_fn);
-=======
-	log_printf("EXE file name: %s\n", exe_fn);
->>>>>>> 80605dc4
 
 	run_ver = identify(exe_fn);
 	// Alright, smash our run configuration on top
@@ -269,12 +264,7 @@
 			json_decref(formats_js);
 		}
 	}
-<<<<<<< HEAD
-	
 	log_printf("Initialisation des patchs...\n");
-=======
-	log_printf("Initializing patches...\n");
->>>>>>> 80605dc4
 	{
 		json_t *patches = json_object_get(run_cfg, "patches");
 		size_t i;
