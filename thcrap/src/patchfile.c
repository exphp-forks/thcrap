--- conflicted
+++ resolved
@@ -300,12 +300,8 @@
 	if(!fn) {
 		return NULL;
 	}
-<<<<<<< HEAD
+	fn_build = fn_for_build(fn);
 	log_printf("(JSON) Recherche de %s... ", fn);
-=======
-	fn_build = fn_for_build(fn);
-	log_printf("(JSON) Resolving %s... ", fn);
->>>>>>> 80605dc4
 
 	patch_array = json_object_get(run_cfg, "patches");
 
@@ -347,15 +343,9 @@
 	}
 	fn_build = fn_for_build(fn_common_ptr);
 
-<<<<<<< HEAD
-	log_printf("(Data) Résolution de %s en cours... ", full_fn_ptr);
-	// Patch stack has to be traversed backwards
-	// because later patches take priority over earlier ones
-=======
-	log_printf("(Data) Resolving %s... ", fn_common_ptr);
+	log_printf("(Data) Résolution de %s en cours... ", fn_common_ptr);
 	// Patch stack has to be traversed backwards because later patches take
 	// priority over earlier ones, and build-specific files are preferred.
->>>>>>> 80605dc4
 	for(i = json_array_size(patch_array) - 1; i > -1; i--) {
 		json_t *patch_obj = json_array_get(patch_array, i);
 		const char *log_fn = NULL;
