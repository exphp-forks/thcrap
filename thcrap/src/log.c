--- conflicted
+++ resolved
@@ -147,29 +147,16 @@
 		line[i*3] = 0;
 
 		fprintf(log_file, "%s\n", line);
-<<<<<<< HEAD
 		fprintf(log_file, "%s fichier log\n", PROJECT_NAME());
 		fprintf(log_file, "version: %s\n", PROJECT_VERSION_STRING());
-		fprintf(log_file, "temps de construction: "  __TIMESTAMP__ "\n");
-#if defined(BUILDER_NAME_W)
-		{
-			size_t builder_len = wcslen(BUILDER_NAME_W) + 1;
-			VLA(char, builder, builder_len * UTF8_MUL);
-			StringToUTF8(builder, BUILDER_NAME_W, builder_len);
-			fprintf(log_file, "construit par: %s\n", builder);
-			VLA_FREE(builder);
-=======
-		fprintf(log_file, "%s logfile\n", PROJECT_NAME());
-		fprintf(log_file, "Version: %s\n", PROJECT_VERSION_STRING());
-		fprintf(log_file, "Build time: "  __DATE__ " " __TIME__ "\n");
+		fprintf(log_file, "temps de construction: "  __DATE__ " " __TIME__ "\n");
 #if defined(BUILDER_NAME_W)
 		{
 			const wchar_t *builder = BUILDER_NAME_W;
 			UTF8_DEC(builder);
 			UTF8_CONV(builder);
-			fprintf(log_file, "Built by: %s\n", builder_utf8);
+			fprintf(log_file, "construit par: %s\n", builder_utf8);
 			UTF8_FREE(builder);
->>>>>>> 0d3a1182
 		}
 #elif defined(BUILDER_NAME)
 		fprintf(log_file, "construit par: %s\n", BUILDER_NAME);
