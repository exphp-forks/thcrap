--- conflicted
+++ resolved
@@ -255,24 +255,6 @@
 	return NULL;
 }
 
-<<<<<<< HEAD
-void* ServerDownloadFileA(json_t *servers, const char *fn, DWORD *file_size, DWORD *exp_crc)
-{
-	if(!fn) {
-		return NULL;
-	}
-	{
-		void *ret;
-		WCHAR_T_DEC(fn);
-		fn_w = StringToUTF16_VLA(fn_w, fn, fn_len);
-		ret = ServerDownloadFileW(servers, fn_w, file_size, exp_crc);
-		VLA_FREE(fn_w);
-		return ret;
-	}
-}
-
-=======
->>>>>>> 0d3a1182
 json_t* ServerInit(json_t *patch_js)
 {
 	json_t *servers = json_object_get(patch_js, "servers");
@@ -409,12 +391,7 @@
 		}
 	}
 	if(!file_count) {
-<<<<<<< HEAD
-		// Nice, we're up-to-date!
 		log_printf("Tout est à jour\n", file_count);
-=======
-		log_printf("Everything up-to-date.\n", file_count);
->>>>>>> 0d3a1182
 		ret = 0;
 		goto end_update;
 	}
@@ -427,11 +404,7 @@
 		void *file_buffer;
 		DWORD file_size;
 		json_t *local_val;
-<<<<<<< HEAD
 		
-=======
-
->>>>>>> 0d3a1182
 		if(!ServerGetNumActive(remote_servers)) {
 			ret = 3;
 			break;
